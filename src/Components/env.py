--- conflicted
+++ resolved
@@ -1,158 +1,41 @@
-<<<<<<< HEAD
+import os
+import json
+import pickle
 import numpy as np
 import pandas as pd
-import json
-import pickle
-
-
-# %%
-import numpy as np
-import pandas as pd
-import json
-import pickle
-
-def load_data(file_path):
+
+# ===================== IO =====================
+
+def load_data(file_path: str) -> pd.DataFrame:
     """
     Load data from a CSV file.
-
-    Parameters:
-    - file_path (str): The path to the CSV file.
-
-    Returns:
-    - pandas.DataFrame: The loaded data as a DataFrame.
-    """
-    data = pd.read_csv(file_path)
-    return data
-
-
-# %%
-def build_action_matrix(merged, strict=False):
-    """
-    Build an action matrix (time_slots x items) and item mapping.
-
-    Args:
-        merged (pd.DataFrame): Must include 'time_slot_id' and 'description'.
-        strict (bool): If True, raises error if new items are found outside existing mapping.
-
-    Returns:
-        action_matrix (np.ndarray): Binary matrix indicating available items per time slot.
-        all_items (list): Ordered list of all unique items.
-        item_to_idx (dict): Mapping of item name -> column index in action matrix.
-        time_slots (pd.DataFrame): Unique time slot information (time_slot_id, date, school_code).
-    """
-
-    # -------------------- 1) Load or initialize item_to_idx --------------------
-    mapping_json = "item_to_idx.json"
-
-    try:
-        with open(mapping_json, "r") as f:
-            item_to_idx = json.load(f)
-    except FileNotFoundError:
-        item_to_idx = {}
-
-    # -------------------- 2) Extend mapping with new items --------------------
-    for item in merged["description"].unique():
-        if item not in item_to_idx:
-            if strict:
-                raise ValueError(f"New item '{item}' not in mapping and strict=True.")
-            item_to_idx[item] = len(item_to_idx)
-
-    # -------------------- 3) Build ordered list of items --------------------
-    all_items = [None] * len(item_to_idx)
-    for item, idx in item_to_idx.items():
-        all_items[idx] = item
-
-    num_items = len(all_items)
-    num_time_slots = merged["time_slot_id"].max() + 1
-
-    # -------------------- 4) Initialize action matrix --------------------
-    action_matrix = np.zeros((num_time_slots, num_items), dtype=int)
-
-    # -------------------- 5) Fill matrix using groupby --------------------
-    grouped = merged.groupby("time_slot_id")["description"].unique()
-    for time_slot_id, items_in_slot in grouped.items():
-        for item in items_in_slot:
-            action_matrix[time_slot_id, item_to_idx[item]] = 1
-
-    return action_matrix, all_items, item_to_idx
-
-
-# %%
-def build_feature_matrix(
-    df_merged: pd.DataFrame,
-    *,
-    item_col: str = "description",            # Column holding the item/arm name
-    use_time_slot_id: bool = True,            # Reuse existing 'time_slot_id' as timestep id 't'
-    cat_cols: list[str] = (),                 # Categorical context columns (one-hot)
-    cyc7_cols: list[str] = ("day_of_week",),  # Weekly cyclical context columns (sin/cos)
-    num_cols: list[str] = (),                 # Numeric context columns (z-score)
-    default_nutrients: list[str] = (          # Nutrient columns to include (z-score)
-        "GramsPerServing","Calories","Protein","Total Carbohydrate","Dietary Fiber",
-        "Total Sugars","Added Sugars","Total Fat","Saturated Fat","Trans Fat",
-        "Cholesterol","Sodium","Vitamin D (D2 + D3)","Calcium","Iron","Potassium",
-        "Vitamin A","Vitamin C"
-    ),
-    add_bias: bool = True                     # Whether to prepend a bias column
-):
-    """
-    Build feature matrix for CMAB / LinUCB using nutrients and optional context.
-    Assumes 'time_slot_id' exists if use_time_slot_id=True.
-=======
-# %%
-import numpy as np
-import pandas as pd
-
-def load_data(file_path):
-    """
-    Load data from a CSV file.
-
-    Parameters:
-    - file_path (str): The path to the CSV file.
-
-    Returns:
-    - pandas.DataFrame: The loaded data as a DataFrame.
-    """
-    data = pd.read_csv(file_path)
-    return data
-
-
-# %%
-def get_actions(data):
-    """
-    Extract unique actions from the data.
-
-    Parameters:
-    - data (pandas.DataFrame): The input data.
-
-    Returns:
-    - numpy.ndarray: Unique actions from the 'description' column.
->>>>>>> 32173062
+    """
+    return pd.read_csv(file_path)
+
+# ===================== Actions & Features (simple) =====================
+
+def get_actions(data: pd.DataFrame) -> np.ndarray:
+    """
+    Return unique actions from either 'sales_item' or 'description'.
     """
     data = pd.DataFrame(data)
-    actions = data['sales_item'].unique()   # ✅ directly get unique descriptions
-    actions_list = actions.tolist()  # convert numpy array → python list
-    #print("Unique actions as list:")
-    #print(actions_list)
-    return (actions)
-
-
-# %%
-def get_features(data):
-    """
-    Extract features from the data (all columns except 'description').
-
-    Parameters:
-    - data (pandas.DataFrame): The input data.
-
-    Returns:
-    - numpy.ndarray: The features extracted from the data.
-    """
-    data = pd.DataFrame(data)
-    return data
-#%%
-
-def health_score(row):
-    # Daily Values (DV) per school group
+    col = "sales_item" if "sales_item" in data.columns else "description"
+    if col not in data.columns:
+        raise KeyError("Neither 'sales_item' nor 'description' column was found.")
+    return data[col].astype(str).unique()
+
+def get_features(data: pd.DataFrame) -> pd.DataFrame:
+    """
+    Return the feature frame (kept simple here: returns the input df).
+    """
+    return pd.DataFrame(data)
+
+# ===================== Health score =====================
+
+def health_score(row: pd.Series) -> float:
+    """
+    Simple health score = sum(%DV for good) - sum(%DV for bad), capped at 100 per nutrient.
+    """
     DV = {
         "elementary": {
             "Calories": 1600, "Protein": 19, "Total Carbohydrate": 130,
@@ -176,129 +59,6 @@
             "Vitamin A": 900, "Vitamin C": 90
         }
     }
-
-    # Nutrients classification
-    GOOD = ["Protein", "Dietary Fiber", "Vitamin D", "Calcium",
-            "Iron", "Potassium", "Vitamin A", "Vitamin C"]
-    BAD = ["Added Sugars", "Saturated Fat", "Sodium"]
-
-    # Determine school group (default high school)
-    school_group = str(row.get("school_group", "high")).lower()
-    if "elementary" in school_group:
-        dv = DV["elementary"]
-    elif "middle" in school_group:
-        dv = DV["middle"]
-    elif "high" in school_group:
-        dv = DV["high"]
-    else:
-        dv = DV["high"]
-
-    good_score = 0
-    bad_score = 0
-
-    # Calculate %DV for good nutrients
-    for n in GOOD:
-        val = row.get(n, 0) or 0
-        ref = dv.get(n, 1)
-        good_score += min(100, (val / ref) * 100)
-
-    # Calculate %DV for bad nutrients
-    for n in BAD:
-        val = row.get(n, 0) or 0
-        ref = dv.get(n, 1)
-        bad_score += min(100, (val / ref) * 100)
-
-    return good_score - bad_score
-
-
-
-
-# %%
-import os
-
-# Get the directory of the current file (env.py)
-BASE_DIR = os.path.dirname(os.path.dirname(__file__))  
-
-# Construct path to data/sales.csv
-DATA_PATH = os.path.join(BASE_DIR, "data", "sales.csv")
-
-data = load_data(DATA_PATH)
-
-print(data.head())
-
-features = get_features(data)
-print("Features shape:", features.shape)
-
-actions = get_actions(data)
-print("Unique actions:", actions)  # show first 10 actions
-
-# %%
-num_actions = len(actions)
-print("Number of unique actions:", num_actions)
-
-#%%
-output_file = "scored_data.csv"
-df=data.copy()
-# Compute health score
-df["HealthScore"] = df.apply(health_score, axis=1)
-# Save results
-df.to_csv(output_file, index=False)
-print(f"✅ Health scores calculated and saved to {output_file}")
-
-
-
-
-
-
-
-
-
-
-
-
-
-
-
-
-
-
-
-
-
-
-
-
-
-
-
-
-# %%
-"""def health_score(row, min_score=None, max_score=None):
-    # Daily Values (DV) per school group
-    DV = {
-        "elementary": {
-            "Calories": 1600, "Protein": 19, "Total Carbohydrate": 130,
-            "Dietary Fiber": 25, "Added Sugars": 25, "Total Fat": 40,
-            "Saturated Fat": 20, "Sodium": 1500, "Vitamin D": 20,
-            "Calcium": 1000, "Iron": 10, "Potassium": 4700,
-            "Vitamin A": 900, "Vitamin C": 90
-        },
-        "middle": {
-            "Calories": 2200, "Protein": 34, "Total Carbohydrate": 130,
-            "Dietary Fiber": 31, "Added Sugars": 50, "Total Fat": 77,
-            "Saturated Fat": 20, "Sodium": 2300, "Vitamin D": 20,
-            "Calcium": 1300, "Iron": 18, "Potassium": 4700,
-            "Vitamin A": 900, "Vitamin C": 90
-        },
-        "high": {
-            "Calories": 2600, "Protein": 46, "Total Carbohydrate": 130,
-            "Dietary Fiber": 38, "Added Sugars": 50, "Total Fat": 91,
-            "Saturated Fat": 20, "Sodium": 2300, "Vitamin D": 20,
-            "Calcium": 1300, "Iron": 18, "Potassium": 4700,
-            "Vitamin A": 900, "Vitamin C": 90
-        }
-    }
-
     GOOD = ["Protein", "Dietary Fiber", "Vitamin D", "Calcium",
             "Iron", "Potassium", "Vitamin A", "Vitamin C"]
     BAD = ["Added Sugars", "Saturated Fat", "Sodium"]
@@ -311,109 +71,137 @@
     else:
         dv = DV["high"]
 
-    good_score = 0
-    bad_score = 0
-
+    good_score = 0.0
+    bad_score = 0.0
     for n in GOOD:
         val = row.get(n, 0) or 0
         ref = dv.get(n, 1)
         good_score += min(100, (val / ref) * 100)
-
     for n in BAD:
         val = row.get(n, 0) or 0
         ref = dv.get(n, 1)
         bad_score += min(100, (val / ref) * 100)
-
-    raw_score = good_score - bad_score
-
-    # If min/max scores are not provided, use default range
-    if min_score is None:
-        min_score = -300  # worst case negative score
-    if max_score is None:
-        max_score = 800   # approximate best-case total for good nutrients
-
-    # Scale to 0-10 range
-    scaled_score = 10 * (raw_score - min_score) / (max_score - min_score)
-    scaled_score = max(0, min(10, scaled_score))  # clamp to [0,10]
-
-<<<<<<< HEAD
-    # ------------------ Helper Functions ------------------
-
+    return good_score - bad_score
+
+# ===================== Action matrix =====================
+
+def build_action_matrix(
+    merged: pd.DataFrame,
+    *,
+    item_col: str = "description",
+    strict: bool = False,
+    mapping_json: str = "item_to_idx.json",
+):
+    """
+    Build a (time_slots x items) binary matrix indicating available items per time slot.
+    Requires columns: 'time_slot_id' and <item_col>.
+    """
+    if "time_slot_id" not in merged.columns:
+        raise KeyError("Required column 'time_slot_id' not found.")
+    if item_col not in merged.columns:
+        raise KeyError(f"Required item column '{item_col}' not found.")
+
+    # Load existing mapping (if any)
+    try:
+        with open(mapping_json, "r") as f:
+            item_to_idx = json.load(f)
+    except FileNotFoundError:
+        item_to_idx = {}
+
+    # Extend mapping with new items
+    for item in merged[item_col].astype(str).unique():
+        if item not in item_to_idx:
+            if strict:
+                raise ValueError(f"New item '{item}' not in mapping and strict=True.")
+            item_to_idx[item] = len(item_to_idx)
+
+    # Ordered list of items
+    all_items = [None] * len(item_to_idx)
+    for item, idx in item_to_idx.items():
+        all_items[idx] = item
+
+    num_items = len(all_items)
+    num_time_slots = int(merged["time_slot_id"].max()) + 1
+
+    # Fill matrix
+    action_matrix = np.zeros((num_time_slots, num_items), dtype=int)
+    grouped = merged.groupby("time_slot_id")[item_col].unique()
+    for time_slot_id, items_in_slot in grouped.items():
+        for item in items_in_slot:
+            action_matrix[int(time_slot_id), item_to_idx[str(item)]] = 1
+
+    return action_matrix, all_items, item_to_idx
+
+# ===================== Feature matrix (nutrients + optional context) =====================
+
+def build_feature_matrix(
+    df_merged: pd.DataFrame,
+    *,
+    item_col: str = "description",
+    use_time_slot_id: bool = True,
+    cat_cols: list[str] = (),
+    cyc7_cols: list[str] = ("day_of_week",),
+    num_cols: list[str] = (),
+    default_nutrients: list[str] = (
+        "GramsPerServing","Calories","Protein","Total Carbohydrate","Dietary Fiber",
+        "Total Sugars","Added Sugars","Total Fat","Saturated Fat","Trans Fat",
+        "Cholesterol","Sodium","Vitamin D (D2 + D3)","Calcium","Iron","Potassium",
+        "Vitamin A","Vitamin C"
+    ),
+    add_bias: bool = True,
+):
+    """
+    Build feature matrix for CMAB/LinUCB. Returns (X_all, feature_names, rows_df, groups, meta).
+    """
     def _lower_map(df: pd.DataFrame) -> dict[str, str]:
-        """
-        Map lowercase column names to actual df columns.
-        Useful for case-insensitive nutrient matching.
-        """
         return {c.lower(): c for c in df.columns}
 
     def _zscore_1d(x: np.ndarray) -> tuple[np.ndarray, float, float]:
-        """
-        Z-score a 1D array safely. Returns (z, mean, std).
-        If std is zero or invalid, uses 1 to avoid division by zero.
-        """
         mu = float(np.nanmean(x))
         sd = float(np.nanstd(x))
         if not np.isfinite(sd) or sd < 1e-8:
             sd = 1.0
         return (x - mu) / sd, mu, sd
 
-    # ------------------ 0) Copy & Validate ------------------
-
     df = df_merged.copy()
-
-    # Ensure the item column exists and is string
     if item_col not in df.columns:
         raise ValueError(f"'{item_col}' not found in dataframe columns: {list(df.columns)}")
     df[item_col] = df[item_col].astype(str)
 
-    # ------------------ 1) Reuse existing time_slot_id ------------------
-
+    # timestep column
     if use_time_slot_id and "time_slot_id" in df.columns:
-        # Rename to standard 't' for timestep
         df = df.rename(columns={"time_slot_id": "t"})
     elif "t" not in df.columns:
-        raise KeyError(
-            "No 't' column found. Provide 'time_slot_id' in your dataframe or a 't' column."
-        )
-    df["t"] = df["t"].astype(int)  # enforce integer type
-
-    # ------------------ 2) Determine which columns exist ------------------
-
-    # Only use columns that actually exist in df
+        raise KeyError("No timestep found. Provide 'time_slot_id' or a precomputed 't' column.")
+    df["t"] = df["t"].astype(int)
+
+    # choose columns that exist
     cat_used = [c for c in cat_cols if c in df.columns]
     cyc7_used = [c for c in cyc7_cols if c in df.columns]
     num_used = [c for c in num_cols if c in df.columns]
 
-    # Resolve nutrient columns case-insensitively
     cmap = _lower_map(df)
     nutr_used_actual = [cmap[n.lower()] for n in default_nutrients if n.lower() in cmap]
 
-    # ------------------ 3) Assemble feature blocks ------------------
-
     blocks, names = [], []
 
-    # 3a) Bias term
     if add_bias:
         blocks.append(np.ones((len(df), 1), dtype=float))
         names.append("bias")
 
-    # 3b) One-hot encode categorical context
     for col in cat_used:
         ohe = pd.get_dummies(df[col].astype(str), prefix=col)
         if ohe.shape[1] > 0:
             blocks.append(ohe.to_numpy(dtype=float))
             names.extend(ohe.columns.tolist())
 
-    # 3c) Encode cyclical weekly context as sin/cos
     for col in cyc7_used:
         v = pd.to_numeric(df[col], errors="coerce").to_numpy()
-        # Shift 1..7 to 0..6 if necessary
-        v = np.where((v >= 1) & (v <= 7), v - 1, v)
+        v = np.where((v >= 1) & (v <= 7), v - 1, v)  # map 1..7 → 0..6
         ang = 2.0 * np.pi * (v / 7.0)
         blocks.extend([np.sin(ang).reshape(-1, 1), np.cos(ang).reshape(-1, 1)])
         names.extend([f"{col}_sin", f"{col}_cos"])
 
-    # 3d) Z-score numeric context columns
     for col in num_used:
         x = pd.to_numeric(df[col], errors="coerce").to_numpy()
         if np.isnan(x).any():
@@ -422,7 +210,6 @@
         blocks.append(z.reshape(-1, 1))
         names.append(f"{col}_z")
 
-    # 3e) Z-score nutrient columns
     for col in nutr_used_actual:
         x = pd.to_numeric(df[col], errors="coerce").to_numpy()
         if np.isnan(x).any():
@@ -431,24 +218,16 @@
         blocks.append(z.reshape(-1, 1))
         names.append(f"{col}_z")
 
-    # Concatenate all feature blocks into final matrix
     X_all = np.concatenate(blocks, axis=1).astype(np.float32) if blocks else np.zeros((len(df), 0), dtype=np.float32)
 
-    # ------------------ 4) Build row mapping & groups ------------------
-
-    # rows_df aligns with X_all rows: timestep, item, item index
     rows_df = df[["t", item_col]].copy()
     rows_df.columns = ["t", "description"]
 
-    # Map items to stable integer indices
     item_ids = sorted(df[item_col].unique())
     item2idx = {it: i for i, it in enumerate(item_ids)}
     rows_df["item_idx"] = rows_df["description"].map(item2idx).astype(int)
 
-    # For each timestep, store indices of available items
     groups = {int(t): idx.to_numpy(dtype=int) for t, idx in rows_df.groupby("t").groups.items()}
-
-    # ------------------ 5) Package metadata ------------------
 
     meta = {
         "items": item_ids,
@@ -461,243 +240,74 @@
 
     return X_all, names, rows_df, groups, meta
 
-
-#%%
-
-def health_score(row):
-    # Daily Values (DV) per school group
-    DV = {
-        "elementary": {
-            "Calories": 1600, "Protein": 19, "Total Carbohydrate": 130,
-            "Dietary Fiber": 25, "Added Sugars": 25, "Total Fat": 40,
-            "Saturated Fat": 20, "Sodium": 1500, "Vitamin D": 20,
-            "Calcium": 1000, "Iron": 10, "Potassium": 4700,
-            "Vitamin A": 900, "Vitamin C": 90
-        },
-        "middle": {
-            "Calories": 2200, "Protein": 34, "Total Carbohydrate": 130,
-            "Dietary Fiber": 31, "Added Sugars": 50, "Total Fat": 77,
-            "Saturated Fat": 20, "Sodium": 2300, "Vitamin D": 20,
-            "Calcium": 1300, "Iron": 18, "Potassium": 4700,
-            "Vitamin A": 900, "Vitamin C": 90
-        },
-        "high": {
-            "Calories": 2600, "Protein": 46, "Total Carbohydrate": 130,
-            "Dietary Fiber": 38, "Added Sugars": 50, "Total Fat": 91,
-            "Saturated Fat": 20, "Sodium": 2300, "Vitamin D": 20,
-            "Calcium": 1300, "Iron": 18, "Potassium": 4700,
-            "Vitamin A": 900, "Vitamin C": 90
-        }
-    }
-
-    # Nutrients classification
-    GOOD = ["Protein", "Dietary Fiber", "Vitamin D", "Calcium",
-            "Iron", "Potassium", "Vitamin A", "Vitamin C"]
-    BAD = ["Added Sugars", "Saturated Fat", "Sodium"]
-
-    # Determine school group (default high school)
-    school_group = str(row.get("school_group", "high")).lower()
-    if "elementary" in school_group:
-        dv = DV["elementary"]
-    elif "middle" in school_group:
-        dv = DV["middle"]
-    elif "high" in school_group:
-        dv = DV["high"]
+# ===================== Main =====================
+
+if __name__ == "__main__":
+    # Resolve base path (works in scripts and notebooks)
+    BASE_DIR = os.path.dirname(os.path.dirname(__file__)) if "__file__" in globals() else os.getcwd()
+    DATA_PATH = os.path.join(BASE_DIR, "data", "sales.csv")
+
+    data = load_data(DATA_PATH)
+    print(data.head())
+
+    features = get_features(data)
+    print("Features shape:", features.shape)
+
+    actions = get_actions(data)
+    print("Unique actions:", actions)
+    print("Number of unique actions:", len(actions))
+
+    # Compute and save health scores
+    df = data.copy()
+    df["HealthScore"] = df.apply(health_score, axis=1)
+    output_file = "scored_data.csv"
+    df.to_csv(output_file, index=False)
+    print(f"✅ Health scores calculated and saved to {output_file}")
+
+    # ---------- Optional: build action/feature matrices if columns exist ----------
+    # Prepare dataframe expected by the matrix builders
+    merged = data.copy()
+    if "sales_item" in merged.columns and "description" not in merged.columns:
+        merged = merged.rename(columns={"sales_item": "description"})
+
+    # Action matrix (requires time_slot_id + description)
+    if all(c in merged.columns for c in ["time_slot_id", "description"]):
+        action_matrix, all_items, item_to_idx = build_action_matrix(merged, item_col="description")
+        np.save("action_matrix.npy", action_matrix)
+        with open("action_matrix.pkl", "wb") as f:
+            pickle.dump(action_matrix, f)
+        pd.DataFrame(action_matrix, columns=all_items).to_csv("action_matrix.csv", index=False)
+        with open("item_to_idx.json", "w") as f:
+            json.dump(item_to_idx, f)
+        with open("item_to_idx.pkl", "wb") as f:
+            pickle.dump(item_to_idx, f)
+        time_cols = [c for c in ["time_slot_id", "date", "school_code"] if c in merged.columns]
+        if time_cols:
+            merged[time_cols].drop_duplicates().sort_values(time_cols).to_csv("time_slots_info.csv", index=False)
+        print("✅ Action matrix artifacts saved.")
     else:
-        dv = DV["high"]
-
-    good_score = 0
-    bad_score = 0
-
-    # Calculate %DV for good nutrients
-    for n in GOOD:
-        val = row.get(n, 0) or 0
-        ref = dv.get(n, 1)
-        good_score += min(100, (val / ref) * 100)
-
-    # Calculate %DV for bad nutrients
-    for n in BAD:
-        val = row.get(n, 0) or 0
-        ref = dv.get(n, 1)
-        bad_score += min(100, (val / ref) * 100)
-
-    return good_score - bad_score
-
-
-
-
-# %%
-import os
-
-# Get the directory of the current file (env.py)
-BASE_DIR = os.path.dirname(os.path.dirname(__file__))  
-
-# Construct path to data/sales.csv
-DATA_PATH = os.path.join(BASE_DIR, "data", "sales.csv")
-
-data = load_data(DATA_PATH)
-# --- Build the action matrix ---
-action_matrix, all_items, item_to_idx = build_action_matrix(merged)
-
-# --- Save matrix ---
-np.save("action_matrix.npy", action_matrix)
-with open("action_matrix.pkl", "wb") as f:
-    pickle.dump(action_matrix, f)
-pd.DataFrame(action_matrix, columns=all_items).to_csv("action_matrix.csv", index=False)
-
-# --- Save item_to_idx mapping ---
-with open("item_to_idx.json", "w") as f:
-    json.dump(item_to_idx, f)
-with open("item_to_idx.pkl", "wb") as f:
-    pickle.dump(item_to_idx, f)
-
-    # -------------------- 6) Prepare time slots --------------------
-time_slots = merged[["time_slot_id", "date", "school_code"]].drop_duplicates().sort_values(["school_code", "date"])
-# --- Save time slots ---
-time_slots.to_csv("time_slots_info.csv", index=False)
-
-print("All action matrix files saved successfully!")
-
-print(data.head())
-
-
-
-# --- Step 1: Build the feature matrix ---
-X_all, feature_names, rows_df, groups, meta = build_feature_matrix(
-    merged,
-    cat_cols=[],       # no categorical context
-    cyc7_cols=[],      # no cyclical context
-    num_cols=[],
-    add_bias=False     # nutrient-only benchmark, no bias
-)
-
-# --- Step 2: Save the outputs ---
-# Save matrix as .npy
-np.save("feature_matrix.npy", X_all)
-
-# Save matrix + metadata as .pkl
-with open("feature_matrix.pkl", "wb") as f:
-    pickle.dump({
-        "X_all": X_all,
-        "feature_names": feature_names,
-        "groups": groups,
-        "meta": meta
-    }, f)
-
-# Save row-to-timestep mapping as CSV
-rows_df.to_csv("feature_rows.csv", index=False)
-
-# Save feature names separately as CSV
-pd.DataFrame({"feature_names": feature_names}).to_csv("feature_names.csv", index=False)
-
-print("All feature files saved successfully!")
-
-
-# %%
-num_actions = len(actions)
-print("Number of unique actions:", num_actions)
-
-#%%
-output_file = "scored_data.csv"
-df=data.copy()
-# Compute health score
-df["HealthScore"] = df.apply(health_score, axis=1)
-# Save results
-df.to_csv(output_file, index=False)
-print(f"✅ Health scores calculated and saved to {output_file}")
-
-
-
-
-
-
-
-
-
-
-
-
-
-
-
-
-
-
-
-
-
-
-
-
-
-
-
-
-# %%
-"""def health_score(row, min_score=None, max_score=None):
-    # Daily Values (DV) per school group
-    DV = {
-        "elementary": {
-            "Calories": 1600, "Protein": 19, "Total Carbohydrate": 130,
-            "Dietary Fiber": 25, "Added Sugars": 25, "Total Fat": 40,
-            "Saturated Fat": 20, "Sodium": 1500, "Vitamin D": 20,
-            "Calcium": 1000, "Iron": 10, "Potassium": 4700,
-            "Vitamin A": 900, "Vitamin C": 90
-        },
-        "middle": {
-            "Calories": 2200, "Protein": 34, "Total Carbohydrate": 130,
-            "Dietary Fiber": 31, "Added Sugars": 50, "Total Fat": 77,
-            "Saturated Fat": 20, "Sodium": 2300, "Vitamin D": 20,
-            "Calcium": 1300, "Iron": 18, "Potassium": 4700,
-            "Vitamin A": 900, "Vitamin C": 90
-        },
-        "high": {
-            "Calories": 2600, "Protein": 46, "Total Carbohydrate": 130,
-            "Dietary Fiber": 38, "Added Sugars": 50, "Total Fat": 91,
-            "Saturated Fat": 20, "Sodium": 2300, "Vitamin D": 20,
-            "Calcium": 1300, "Iron": 18, "Potassium": 4700,
-            "Vitamin A": 900, "Vitamin C": 90
-        }
-    }
-
-    GOOD = ["Protein", "Dietary Fiber", "Vitamin D", "Calcium",
-            "Iron", "Potassium", "Vitamin A", "Vitamin C"]
-    BAD = ["Added Sugars", "Saturated Fat", "Sodium"]
-
-    school_group = str(row.get("school_group", "high")).lower()
-    if "elementary" in school_group:
-        dv = DV["elementary"]
-    elif "middle" in school_group:
-        dv = DV["middle"]
+        print("ℹ️ Skipping action matrix (need columns: 'time_slot_id' and 'description').")
+
+    # Feature matrix (requires nutrient/context columns + time_slot_id or t)
+    if ("time_slot_id" in merged.columns or "t" in merged.columns) and "description" in merged.columns:
+        X_all, feature_names, rows_df, groups, meta = build_feature_matrix(
+            merged,
+            item_col="description",
+            cat_cols=[],   # customize if needed
+            cyc7_cols=[],  # customize if needed
+            num_cols=[],
+            add_bias=False
+        )
+        np.save("feature_matrix.npy", X_all)
+        with open("feature_matrix.pkl", "wb") as f:
+            pickle.dump({
+                "X_all": X_all,
+                "feature_names": feature_names,
+                "groups": groups,
+                "meta": meta
+            }, f)
+        rows_df.to_csv("feature_rows.csv", index=False)
+        pd.DataFrame({"feature_names": feature_names}).to_csv("feature_names.csv", index=False)
+        print("✅ Feature matrix artifacts saved.")
     else:
-        dv = DV["high"]
-
-    good_score = 0
-    bad_score = 0
-
-    for n in GOOD:
-        val = row.get(n, 0) or 0
-        ref = dv.get(n, 1)
-        good_score += min(100, (val / ref) * 100)
-
-    for n in BAD:
-        val = row.get(n, 0) or 0
-        ref = dv.get(n, 1)
-        bad_score += min(100, (val / ref) * 100)
-
-    raw_score = good_score - bad_score
-
-    # If min/max scores are not provided, use default range
-    if min_score is None:
-        min_score = -300  # worst case negative score
-    if max_score is None:
-        max_score = 800   # approximate best-case total for good nutrients
-
-    # Scale to 0-10 range
-    scaled_score = 10 * (raw_score - min_score) / (max_score - min_score)
-    scaled_score = max(0, min(10, scaled_score))  # clamp to [0,10]
-
-=======
->>>>>>> 32173062
-    return round(scaled_score, 1)
-"""+        print("ℹ️ Skipping feature matrix (need 'description' and 'time_slot_id' or 't').")